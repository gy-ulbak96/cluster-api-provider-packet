--- conflicted
+++ resolved
@@ -51,11 +51,7 @@
 
 * `CPEM_VERSION`                 (defaults to `v3.6.0`)
 * `KUBE_VIP_VERSION`             (defaults to `v0.5.12`)
-<<<<<<< HEAD
-* `NODE_OS`                      (defaults to `ubuntu_22_04`)
-=======
 * `NODE_OS`                      (defaults to `ubuntu_20_04`)
->>>>>>> 1a1acfa7
 * `POD_CIDR`                     (defaults to `192.168.0.0/16`)
 * `SERVICE_CIDR`                 (defaults to `172.26.0.0/16`)
   
